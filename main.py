# Copyright (c) 2015-present, Facebook, Inc.
# All rights reserved.
import argparse
import datetime
import numpy as np
import time
import torch
import torch.backends.cudnn as cudnn
import json
import yaml
from yaml.loader import SafeLoader

from pathlib import Path

from timm.data import Mixup
from timm.models import create_model
from timm.loss import LabelSmoothingCrossEntropy, SoftTargetCrossEntropy
from timm.scheduler import create_scheduler
from timm.optim import create_optimizer
from timm.utils import NativeScaler, get_state_dict, ModelEma

from datasets import build_dataset
from engine import train_one_epoch, evaluate
from losses import DistillationLoss
from samplers import RASampler
from augment import new_data_aug_generator

import models
import models_v2
import model_sparse
import random
import utils
import wandb

from sparsity_factory.pruners import weight_pruner_loader, prune_weights_reparam, check_valid_pruner

def get_args_parser():
    parser = argparse.ArgumentParser('DeiT training and evaluation script', add_help=False)
    parser.add_argument('--batch-size', default=128, type=int)
    parser.add_argument('--epochs', default=150, type=int)
    parser.add_argument('--bce-loss', action='store_true')
    parser.add_argument('--unscale-lr', action='store_true')

    # Model parameters
    parser.add_argument('--input-size', default=224, type=int, help='images input size')

    parser.add_argument('--drop', type=float, default=0.0, metavar='PCT',
                        help='Dropout rate (default: 0.)')
    parser.add_argument('--drop-path', type=float, default=0.1, metavar='PCT',
                        help='Drop path rate (default: 0.1)')

    parser.add_argument('--model-ema', action='store_true')
    parser.add_argument('--no-model-ema', action='store_false', dest='model_ema')
    parser.set_defaults(model_ema=False)
    parser.add_argument('--model-ema-decay', type=float, default=0.99996, help='')
    parser.add_argument('--model-ema-force-cpu', action='store_true', default=False, help='')

    # Optimizer parameters
    parser.add_argument('--opt', default='adamw', type=str, metavar='OPTIMIZER',
                        help='Optimizer (default: "adamw"')
    parser.add_argument('--opt-eps', default=1e-8, type=float, metavar='EPSILON',
                        help='Optimizer Epsilon (default: 1e-8)')
    parser.add_argument('--opt-betas', default=None, type=float, nargs='+', metavar='BETA',
                        help='Optimizer Betas (default: None, use opt default)')
    parser.add_argument('--clip-grad', type=float, default=None, metavar='NORM',
                        help='Clip gradient norm (default: None, no clipping)')
    parser.add_argument('--momentum', type=float, default=0.9, metavar='M',
                        help='SGD momentum (default: 0.9)')
    parser.add_argument('--weight-decay', type=float, default=0.05,
                        help='weight decay (default: 0.05)')
    # Learning rate schedule parameters
    parser.add_argument('--sched', default='cosine', type=str, metavar='SCHEDULER',
                        help='LR scheduler (default: "cosine"')
    parser.add_argument('--lr', type=float, default=5e-5, metavar='LR',
                        help='learning rate (default: 5e-4)')
    parser.add_argument('--lr-noise', type=float, nargs='+', default=None, metavar='pct, pct',
                        help='learning rate noise on/off epoch percentages')
    parser.add_argument('--lr-noise-pct', type=float, default=0.67, metavar='PERCENT',
                        help='learning rate noise limit percent (default: 0.67)')
    parser.add_argument('--lr-noise-std', type=float, default=1.0, metavar='STDDEV',
                        help='learning rate noise std-dev (default: 1.0)')
    parser.add_argument('--warmup-lr', type=float, default=1e-6, metavar='LR',
                        help='warmup learning rate (default: 1e-6)')
    parser.add_argument('--min-lr', type=float, default=1e-6, metavar='LR',
                        help='lower lr bound for cyclic schedulers that hit 0 (1e-5)')

    parser.add_argument('--decay-epochs', type=float, default=30, metavar='N',
                        help='epoch interval to decay LR')
    parser.add_argument('--warmup-epochs', type=int, default=5, metavar='N',
                        help='epochs to warmup LR, if scheduler supports')
    parser.add_argument('--cooldown-epochs', type=int, default=10, metavar='N',
                        help='epochs to cooldown LR at min_lr, after cyclic schedule ends')
    parser.add_argument('--patience-epochs', type=int, default=10, metavar='N',
                        help='patience epochs for Plateau LR scheduler (default: 10')
    parser.add_argument('--decay-rate', '--dr', type=float, default=0.1, metavar='RATE',
                        help='LR decay rate (default: 0.1)')

    # Augmentation parameters
    parser.add_argument('--color-jitter', type=float, default=0.3, metavar='PCT',
                        help='Color jitter factor (default: 0.3)')
    parser.add_argument('--aa', type=str, default='rand-m9-mstd0.5-inc1', metavar='NAME',
                        help='Use AutoAugment policy. "v0" or "original". " + \
                             "(default: rand-m9-mstd0.5-inc1)'),
    parser.add_argument('--smoothing', type=float, default=0.1, help='Label smoothing (default: 0.1)')
    parser.add_argument('--train-interpolation', type=str, default='bicubic',
                        help='Training interpolation (random, bilinear, bicubic default: "bicubic")')

    parser.add_argument('--repeated-aug', action='store_true')
    parser.add_argument('--no-repeated-aug', action='store_false', dest='repeated_aug')
    parser.set_defaults(repeated_aug=True)

    parser.add_argument('--train-mode', action='store_true')
    parser.add_argument('--no-train-mode', action='store_false', dest='train_mode')
    parser.set_defaults(train_mode=True)

    parser.add_argument('--ThreeAugment', action='store_true') #3augment

    parser.add_argument('--src', action='store_true') #simple random crop

    # * Random Erase params
    parser.add_argument('--reprob', type=float, default=0.25, metavar='PCT',
                        help='Random erase prob (default: 0.25)')
    parser.add_argument('--remode', type=str, default='pixel',
                        help='Random erase mode (default: "pixel")')
    parser.add_argument('--recount', type=int, default=1,
                        help='Random erase count (default: 1)')
    parser.add_argument('--resplit', action='store_true', default=False,
                        help='Do not random erase first (clean) augmentation split')

    # * Mixup params
    parser.add_argument('--mixup', type=float, default=0.8,
                        help='mixup alpha, mixup enabled if > 0. (default: 0.8)')
    parser.add_argument('--cutmix', type=float, default=1.0,
                        help='cutmix alpha, cutmix enabled if > 0. (default: 1.0)')
    parser.add_argument('--cutmix-minmax', type=float, nargs='+', default=None,
                        help='cutmix min/max ratio, overrides alpha and enables cutmix if set (default: None)')
    parser.add_argument('--mixup-prob', type=float, default=1.0,
                        help='Probability of performing mixup or cutmix when either/both is enabled')
    parser.add_argument('--mixup-switch-prob', type=float, default=0.5,
                        help='Probability of switching to cutmix when both mixup and cutmix enabled')
    parser.add_argument('--mixup-mode', type=str, default='batch',
                        help='How to apply mixup/cutmix params. Per "batch", "pair", or "elem"')

    # Distillation parameters
    # parser.add_argument('--teacher-model', default='regnety_160', type=str, metavar='MODEL',
    #                     help='Name of teacher model to train (default: "regnety_160"')
    parser.add_argument('--teacher-model', default='deit_small_patch16_224', type=str, metavar='MODEL')
    parser.add_argument('--teacher-path', type=str, default=None)
    # parser.add_argument('--distillation-type', default='none', choices=['none', 'soft', 'hard'], type=str, help="")
    parser.add_argument('--distillation-type', default='none', choices=['none', 'soft', 'soft_fd'], type=str, help="")
    # parser.add_argument('--distillation-alpha', default=0.5, type=float, help="")
    parser.add_argument('--distillation-alpha', default=0.0, type=float, help="")
    parser.add_argument('--distillation-tau', default=1.0, type=float, help="")
    parser.add_argument('--distillation-gamma', default=0.1, type=float, 
                        help="coefficient for hidden distillation loss, we set it to be 0.1 by aligning MiniViT")

    # * Finetuning params
<<<<<<< HEAD
    # parser.add_argument('--finetune', default='weights/deit_small_patch16_224-cd65a155.pth', help='finetune from checkpoint')
=======
>>>>>>> ce2e4b1b
    parser.add_argument('--finetune', default=None, help='finetune from checkpoint')
    parser.add_argument('--attn-only', action='store_true')

    # Dataset parameters
    parser.add_argument('--data-path', default='/dataset/imagenet', type=str, help='dataset path')
    parser.add_argument('--data-set', default='IMNET', choices=['CIFAR', 'IMNET', 'INAT', 'INAT19'],
                        type=str, help='Image Net dataset path')
    parser.add_argument('--inat-category', default='name',
                        choices=['kingdom', 'phylum', 'class', 'order', 'supercategory', 'family', 'genus', 'name'],
                        type=str, help='semantic granularity')

    parser.add_argument('--device', default='cuda',
                        help='device to use for training / testing')
    parser.add_argument('--seed', default=0, type=int)
    parser.add_argument('--resume', default='', help='resume from checkpoint')
    parser.add_argument('--start_epoch', default=0, type=int, metavar='N',
                        help='start epoch')
    parser.add_argument('--eval', action='store_true', help='Perform evaluation only')
    parser.add_argument('--eval-crop-ratio', default=0.875, type=float, help="Crop ratio for evaluation")
    parser.add_argument('--dist-eval', action='store_true', default=False, help='Enabling distributed evaluation')
    parser.add_argument('--num_workers', default=16, type=int)
    parser.add_argument('--pin-mem', action='store_true',
                        help='Pin CPU memory in DataLoader for more efficient (sometimes) transfer to GPU.')
    parser.add_argument('--no-pin-mem', action='store_false', dest='pin_mem',
                        help='')
    parser.set_defaults(pin_mem=True)

    # distributed training parameters
    parser.add_argument('--world_size', default=1, type=int,
                        help='number of distributed processes')
    parser.add_argument('--dist_url', default='env://', help='url used to set up distributed training')

    # Sparsity Training Related Flag
    # timm == 0.4.12
    # python -m torch.distributed.launch --nproc_per_node=8 --use_env main.py --epochs 150 --output_dir result_nas_1:4_150epoch_repeat
<<<<<<< HEAD
    # python -m torch.distributed.launch --nproc_per_node=8 --use_env main.py --epochs 150 --nas-config configs/deit_small_nxm_nas_124+13.yaml --output_dir twined_nas_124+13_150epoch
    # python -m torch.distributed.launch --nproc_per_node=8 --use_env --master_port 29501 main.py --nas-config configs/deit_small_nxm_uniform24.yaml --epochs 50 --output_dir result_sub_2:4_50epoch
    # python -m torch.distributed.launch --nproc_per_node=8 --use_env --master_port 29501 main.py --nas-config configs/deit_small_nxm_nas_124+13.yaml --eval
    parser.add_argument('--model', default='Sparse_deit_small_patch16_224', type=str, metavar='MODEL',
                        help='Name of model to train')
    parser.add_argument('--nas-config', type=str, default=None, help='configuration for supernet training')
    parser.add_argument('--nas-mode', action='store_true', default=True)
    # parser.add_argument('--nas-weights', default='weights/nas_pretrained.pth', help='load pretrained supernet weight')
    # parser.add_argument('--nas-weights', default='twined_nas_124+13_150epoch/best_checkpoint.pth', help='load pretrained supernet weight')
    parser.add_argument('--nas-weights', default=None, help='load pretrained supernet weight')
    parser.add_argument('--wandb', action='store_true', default=True)
=======
    # python -m torch.distributed.launch --nproc_per_node=8 --use_env main.py --epochs 150 --nas-config configs/deit_small_nxm_nas_124+13.yaml --output_dir result_nas_124+13_150epoch
    # python -m torch.distributed.launch --nproc_per_node=8 --use_env --master_port 29500 main.py --nas-config configs/deit_small_nxm_uniform14.yaml --epochs 50 --output_dir result_sub_1:4_50epoch
    # python -m torch.distributed.launch --nproc_per_node=8 --use_env --master_port 29501 main.py --nas-config configs/deit_small_nxm_uniform24.yaml --epochs 50 --output_dir result_sub_2:4_50epoch
    # python -m torch.distributed.launch --nproc_per_node=8 --use_env --master_port 29501 main.py --nas-config configs/deit_small_nxm_uniform14.yaml --eval
    # python -m torch.distributed.launch --nproc_per_node=8 --use_env main.py --epochs 150 --nas-config configs/deit_small_nxm_nas_124+13.yaml --output_dir twined_nas_124+13_150epoch
    parser.add_argument('--model', default='Sparse_deit_small_patch16_224', type=str, metavar='MODEL',
                        help='Name of model to train')
    parser.add_argument('--nas-config', type=str, default='configs/deit_small_nxm_nas_124.yaml', help='configuration for supernet training')
    parser.add_argument('--nas-mode', action='store_true', default=False)
    # parser.add_argument('--nas-weights', default='weights/nas_pretrained.pth', help='load pretrained supernet weight')
    # parser.add_argument('--nas-weights', default='result_nas_1:4_150epoch/checkpoint.pth', help='load pretrained supernet weight')
    # parser.add_argument('--nas-weights', default='result_sub_1:4_50epoch/best_checkpoint.pth', help='load pretrained supernet weight')
    # parser.add_argument('--nas-weights', default='result_sub_2:4_50epoch/best_checkpoint.pth', help='load pretrained supernet weight')
    # parser.add_argument('--nas-weights', default='result_nas_124+13_150epoch/checkpoint.pth', help='load pretrained supernet weight')
    # parser.add_argument('--nas-weights', default='result_nas_124+13_150epoch/best_checkpoint.pth', help='load pretrained supernet weight')
    # parser.add_argument('--nas-weights', default='result_1:8_100epoch/best_checkpoint.pth', help='load pretrained supernet weight')
    parser.add_argument('--nas-weights', default=None, help='load pretrained supernet weight')
    parser.add_argument('--wandb', action='store_true')
>>>>>>> ce2e4b1b
    parser.add_argument('--output_dir', default='result',
                        help='path where to save, empty for no saving')
    return parser


def gen_random_config_fn(config):
    if utils.get_rank() == 0 : # print whether to use non_unifrom at initialization at main process
        print(f"Set up the uniform sampling function")
    def _fn_uni():
        def weights(ratios):
            return [1 for _ in ratios]
        res = []
        for ratios in config['sparsity']['choices']:
            res.append(random.choices(ratios, weights(ratios))[0])
        return res
    return _fn_uni

def main(args):
    utils.init_distributed_mode(args)

    # wandb
    if args.wandb and utils.is_main_process():
        wandb.init(project='sparsity', entity='410011max', name=args.nas_config)

    print(args)

    if args.distillation_type != 'none' and args.finetune and not args.eval:
        raise NotImplementedError("Finetuning with distillation not yet supported")

    device = torch.device(args.device)

    # fix the seed for reproducibility
    seed = args.seed + utils.get_rank()
    torch.manual_seed(seed)
    np.random.seed(seed)
    # random.seed(seed)

    cudnn.benchmark = True

    dataset_train, args.nb_classes = build_dataset(is_train=True, args=args)
    dataset_val, _ = build_dataset(is_train=False, args=args)

    if True:  # args.distributed:
        num_tasks = utils.get_world_size()
        global_rank = utils.get_rank()
        if args.repeated_aug:
            sampler_train = RASampler(
                dataset_train, num_replicas=num_tasks, rank=global_rank, shuffle=True
            )
        else:
            sampler_train = torch.utils.data.DistributedSampler(
                dataset_train, num_replicas=num_tasks, rank=global_rank, shuffle=True
            )
        if args.dist_eval:
            if len(dataset_val) % num_tasks != 0:
                print('Warning: Enabling distributed evaluation with an eval dataset not divisible by process number. '
                      'This will slightly alter validation results as extra duplicate entries are added to achieve '
                      'equal num of samples per-process.')
            sampler_val = torch.utils.data.DistributedSampler(
                dataset_val, num_replicas=num_tasks, rank=global_rank, shuffle=False)
        else:
            sampler_val = torch.utils.data.SequentialSampler(dataset_val)
    else:
        sampler_train = torch.utils.data.RandomSampler(dataset_train)
        sampler_val = torch.utils.data.SequentialSampler(dataset_val)

    data_loader_train = torch.utils.data.DataLoader(
        dataset_train, sampler=sampler_train,
        batch_size=args.batch_size,
        num_workers=args.num_workers,
        pin_memory=args.pin_mem,
        drop_last=True,
    )
    if args.ThreeAugment:
        data_loader_train.dataset.transform = new_data_aug_generator(args)

    data_loader_val = torch.utils.data.DataLoader(
        dataset_val, sampler=sampler_val,
        batch_size=int(1.5 * args.batch_size),
        num_workers=args.num_workers,
        pin_memory=args.pin_mem,
        drop_last=False
    )

    mixup_fn = None
    mixup_active = args.mixup > 0 or args.cutmix > 0. or args.cutmix_minmax is not None
    if mixup_active:
        mixup_fn = Mixup(
            mixup_alpha=args.mixup, cutmix_alpha=args.cutmix, cutmix_minmax=args.cutmix_minmax,
            prob=args.mixup_prob, switch_prob=args.mixup_switch_prob, mode=args.mixup_mode,
            label_smoothing=args.smoothing, num_classes=args.nb_classes)
    
    with open(args.nas_config) as f:
        nas_config = yaml.load(f, Loader=SafeLoader)  
    
    print(f"Creating model: {args.model}")
    model = create_model(
        args.model,
        pretrained=False,
        num_classes=args.nb_classes,
        drop_rate=args.drop,
        drop_path_rate=args.drop_path,
        drop_block_rate=None,
        img_size=args.input_size,
    )

<<<<<<< HEAD
=======
    # load nas pretrained weight
    if args.nas_weights:
        state_dict = torch.load(args.nas_weights)
        model.load_state_dict(state_dict['model'], strict=True)
        print(f'Load NAS pretrained weight from {args.nas_weights}')

>>>>>>> ce2e4b1b
    if args.finetune:
        if args.finetune.startswith('https'):
            checkpoint = torch.hub.load_state_dict_from_url(
                args.finetune, map_location='cpu', check_hash=True)
        else:
            checkpoint = torch.load(args.finetune, map_location='cpu')

        checkpoint_model = checkpoint['model']
        state_dict = model.state_dict()
        for k in ['head.weight', 'head.bias', 'head_dist.weight', 'head_dist.bias']:
            if k in checkpoint_model and checkpoint_model[k].shape != state_dict[k].shape:
                print(f"Removing key {k} from pretrained checkpoint")
                del checkpoint_model[k]

        # interpolate position embedding
        pos_embed_checkpoint = checkpoint_model['pos_embed']
        embedding_size = pos_embed_checkpoint.shape[-1]
        num_patches = model.patch_embed.num_patches
        num_extra_tokens = model.pos_embed.shape[-2] - num_patches
        # height (== width) for the checkpoint position embedding
        orig_size = int((pos_embed_checkpoint.shape[-2] - num_extra_tokens) ** 0.5)
        # height (== width) for the new position embedding
        new_size = int(num_patches ** 0.5)
        # class_token and dist_token are kept unchanged
        extra_tokens = pos_embed_checkpoint[:, :num_extra_tokens]
        # only the position tokens are interpolated
        pos_tokens = pos_embed_checkpoint[:, num_extra_tokens:]
        pos_tokens = pos_tokens.reshape(-1, orig_size, orig_size, embedding_size).permute(0, 3, 1, 2)
        pos_tokens = torch.nn.functional.interpolate(
            pos_tokens, size=(new_size, new_size), mode='bicubic', align_corners=False)
        pos_tokens = pos_tokens.permute(0, 2, 3, 1).flatten(1, 2)
        new_pos_embed = torch.cat((extra_tokens, pos_tokens), dim=1)
        checkpoint_model['pos_embed'] = new_pos_embed

        model.load_state_dict(checkpoint_model, strict=False)
        print(f'Load pretrained weight from {args.finetune}')

    if args.attn_only:
        for name_p,p in model.named_parameters():
            if '.attn.' in name_p:
                p.requires_grad = True
            else:
                p.requires_grad = False
        try:
            model.head.weight.requires_grad = True
            model.head.bias.requires_grad = True
        except:
            model.fc.weight.requires_grad = True
            model.fc.bias.requires_grad = True
        try:
            model.pos_embed.requires_grad = True
        except:
            print('no position encoding')
        try:
            for p in model.patch_embed.parameters():
                p.requires_grad = False
        except:
            print('no patch embed')

    model.to(device)

    model_ema = None
    if args.model_ema:
        # Important to create EMA model after cuda(), DP wrapper, and AMP but before SyncBN and DDP wrapper
        model_ema = ModelEma(
            model,
            decay=args.model_ema_decay,
            device='cpu' if args.model_ema_force_cpu else '',
            resume='')


    model_without_ddp = model
    if args.distributed:
        model = torch.nn.parallel.DistributedDataParallel(model, device_ids=[args.gpu], find_unused_parameters=True)
        model_without_ddp = model.module

    if args.nas_mode:
        if 'seperate' in nas_config['sparsity']:
            model_without_ddp.set_seperate_config(nas_config['sparsity']['seperate'])
        
        smallest_config = []
        for ratios in nas_config['sparsity']['choices']:
            smallest_config.append(ratios[0])
        model_without_ddp.set_random_config_fn(gen_random_config_fn(nas_config))
        model_without_ddp.set_sample_config(smallest_config)    
        
    # load nas pretrained weight
    if args.nas_weights:
        state_dict = torch.load(args.nas_weights)
        model_without_ddp.load_state_dict(state_dict['model'], strict=True)
        print(f'Load NAS pretrained weight from {args.nas_weights}')


    n_parameters = sum(p.numel() for p in model.parameters() if p.requires_grad)
    print('number of params:', n_parameters)

    if not args.unscale_lr:
        linear_scaled_lr = args.lr * args.batch_size * utils.get_world_size() / 512.0
        args.lr = linear_scaled_lr
    optimizer = create_optimizer(args, model_without_ddp)
    loss_scaler = NativeScaler()

    lr_scheduler, _ = create_scheduler(args, optimizer)

    criterion = LabelSmoothingCrossEntropy()

    if mixup_active:
        # smoothing is handled with mixup label transform
        criterion = SoftTargetCrossEntropy()
    elif args.smoothing:
        criterion = LabelSmoothingCrossEntropy(smoothing=args.smoothing)
    else:
        criterion = torch.nn.CrossEntropyLoss()

    if args.bce_loss:
        criterion = torch.nn.BCEWithLogitsLoss()

    teacher_model = None
    if args.distillation_type != 'none':
        # assert args.teacher_path, 'need to specify teacher-path when using distillation'
        print(f"Creating teacher model: {args.teacher_model}")
        # teacher_model = create_model( // regnety160
        #     args.teacher_model,
        #     pretrained=False,
        #     num_classes=args.nb_classes,
        #     global_pool='avg',
        # )
        teacher_model = create_model( # deit-small
        args.teacher_model,
        pretrained=True,
        num_classes=args.nb_classes,
        drop_rate=args.drop,
        drop_path_rate=args.drop_path,
        drop_block_rate=None,
        img_size=args.input_size
    )
        if args.teacher_path:
            if args.teacher_path.startswith('https'):
                checkpoint = torch.hub.load_state_dict_from_url(
                args.teacher_path, map_location='cpu', check_hash=True)
            else:
                checkpoint = torch.load(args.teacher_path, map_location='cpu')
            teacher_model.load_state_dict(checkpoint['model'])
        teacher_model.to(device)
        teacher_model.eval()

    # wrap the criterion in our custom DistillationLoss, which
    # just dispatches to the original criterion if args.distillation_type is 'none'
    criterion = DistillationLoss(
        criterion, teacher_model, args.distillation_type, args.distillation_alpha, args.distillation_tau, args.distillation_gamma
    )

    output_dir = Path(args.output_dir)
    if args.resume:
        if args.resume.startswith('https'):
            checkpoint = torch.hub.load_state_dict_from_url(
                args.resume, map_location='cpu', check_hash=True)
        else:
            checkpoint = torch.load(args.resume, map_location='cpu')
        model_without_ddp.load_state_dict(checkpoint['model'])
        if not args.eval and 'optimizer' in checkpoint and 'lr_scheduler' in checkpoint and 'epoch' in checkpoint:
            optimizer.load_state_dict(checkpoint['optimizer'])
            lr_scheduler.load_state_dict(checkpoint['lr_scheduler'])
            args.start_epoch = checkpoint['epoch'] + 1
            if args.model_ema:
                utils._load_checkpoint_for_ema(model_ema, checkpoint['model_ema'])
            if 'scaler' in checkpoint:
                loss_scaler.load_state_dict(checkpoint['scaler'])
        lr_scheduler.step(args.start_epoch)
    if args.eval:
<<<<<<< HEAD
        test_stats = evaluate(nas_config, data_loader_val, model, device)
=======
        test_stats = evaluate(nas_config, data_loader_val, model, device, args)
>>>>>>> ce2e4b1b
        print(f"Accuracy of the network on the {len(dataset_val)} test images: {test_stats['acc1']:.1f}%")
        return

    print(f"Start training for {args.epochs} epochs")
    start_time = time.time()
    max_accuracy = 0.0
    for epoch in range(args.start_epoch, args.epochs):
        if args.distributed:
            data_loader_train.sampler.set_epoch(epoch)

        train_stats = train_one_epoch(
            model, criterion, data_loader_train,
            optimizer, device, epoch, loss_scaler,
            args.clip_grad, model_ema, mixup_fn,
            set_training_mode=args.train_mode,  # keep in eval mode for deit finetuning / train mode for training and deit III finetuning
            args = args,
        )

        lr_scheduler.step(epoch)
        if args.output_dir:
            checkpoint_paths = [output_dir / 'checkpoint.pth']
            for checkpoint_path in checkpoint_paths:
                utils.save_on_master({
                    'model': model_without_ddp.state_dict(),
                    'optimizer': optimizer.state_dict(),
                    'lr_scheduler': lr_scheduler.state_dict(),
                    'epoch': epoch,
                    'scaler': loss_scaler.state_dict(),
                    'args': args,
                }, checkpoint_path)


<<<<<<< HEAD
        test_stats = evaluate(nas_config, data_loader_val, model, device)
=======
        test_stats = evaluate(nas_config, data_loader_val, model, device, args)
>>>>>>> ce2e4b1b

        print(f"Accuracy of the network on the {len(dataset_val)} test images: {test_stats['acc1']:.1f}%")

        if max_accuracy < test_stats["acc1"]:
            max_accuracy = test_stats["acc1"]
            if args.output_dir:
                checkpoint_paths = [output_dir / 'best_checkpoint.pth']
                for checkpoint_path in checkpoint_paths:
                    utils.save_on_master({
                        'model': model_without_ddp.state_dict(),
                        'optimizer': optimizer.state_dict(),
                        'lr_scheduler': lr_scheduler.state_dict(),
                        'epoch': epoch,
                        'scaler': loss_scaler.state_dict(),
                        'args': args,
                    }, checkpoint_path)

        print(f'Max accuracy: {max_accuracy:.2f}%')

        log_stats = {**{f'train_{k}': v for k, v in train_stats.items()},
                     **{f'test_{k}': v for k, v in test_stats.items()},
                     'epoch': epoch,
                     'n_parameters': n_parameters}

        if args.output_dir and utils.is_main_process():
            with (output_dir / "log.txt").open("a") as f:
                f.write(json.dumps(log_stats) + "\n")
                
            if wandb and wandb.run:
                wandb.log({**{f'train_{k}': v for k, v in train_stats.items()},
                            **{f'test_{k}': v for k, v in test_stats.items()},
                            'epoch': epoch,
                            'n_parameters': n_parameters})

    total_time = time.time() - start_time
    total_time_str = str(datetime.timedelta(seconds=int(total_time)))
    print('Training time {}'.format(total_time_str))


if __name__ == '__main__':
    parser = argparse.ArgumentParser('DeiT training and evaluation script', parents=[get_args_parser()])
    args = parser.parse_args()
    if args.output_dir:
        Path(args.output_dir).mkdir(parents=True, exist_ok=True)
    main(args)


"""
python -m torch.distributed.launch \
--nproc_per_node=1 \
--use_env \
--master_port 29501 \
main.py \
--nas-config configs/deit_small_nxm_nas_124+13.yaml \
--data-path /work/shadowpa0327/imagenet \
--distillation-type soft_fd 
"""<|MERGE_RESOLUTION|>--- conflicted
+++ resolved
@@ -155,10 +155,6 @@
                         help="coefficient for hidden distillation loss, we set it to be 0.1 by aligning MiniViT")
 
     # * Finetuning params
-<<<<<<< HEAD
-    # parser.add_argument('--finetune', default='weights/deit_small_patch16_224-cd65a155.pth', help='finetune from checkpoint')
-=======
->>>>>>> ce2e4b1b
     parser.add_argument('--finetune', default=None, help='finetune from checkpoint')
     parser.add_argument('--attn-only', action='store_true')
 
@@ -194,19 +190,6 @@
     # Sparsity Training Related Flag
     # timm == 0.4.12
     # python -m torch.distributed.launch --nproc_per_node=8 --use_env main.py --epochs 150 --output_dir result_nas_1:4_150epoch_repeat
-<<<<<<< HEAD
-    # python -m torch.distributed.launch --nproc_per_node=8 --use_env main.py --epochs 150 --nas-config configs/deit_small_nxm_nas_124+13.yaml --output_dir twined_nas_124+13_150epoch
-    # python -m torch.distributed.launch --nproc_per_node=8 --use_env --master_port 29501 main.py --nas-config configs/deit_small_nxm_uniform24.yaml --epochs 50 --output_dir result_sub_2:4_50epoch
-    # python -m torch.distributed.launch --nproc_per_node=8 --use_env --master_port 29501 main.py --nas-config configs/deit_small_nxm_nas_124+13.yaml --eval
-    parser.add_argument('--model', default='Sparse_deit_small_patch16_224', type=str, metavar='MODEL',
-                        help='Name of model to train')
-    parser.add_argument('--nas-config', type=str, default=None, help='configuration for supernet training')
-    parser.add_argument('--nas-mode', action='store_true', default=True)
-    # parser.add_argument('--nas-weights', default='weights/nas_pretrained.pth', help='load pretrained supernet weight')
-    # parser.add_argument('--nas-weights', default='twined_nas_124+13_150epoch/best_checkpoint.pth', help='load pretrained supernet weight')
-    parser.add_argument('--nas-weights', default=None, help='load pretrained supernet weight')
-    parser.add_argument('--wandb', action='store_true', default=True)
-=======
     # python -m torch.distributed.launch --nproc_per_node=8 --use_env main.py --epochs 150 --nas-config configs/deit_small_nxm_nas_124+13.yaml --output_dir result_nas_124+13_150epoch
     # python -m torch.distributed.launch --nproc_per_node=8 --use_env --master_port 29500 main.py --nas-config configs/deit_small_nxm_uniform14.yaml --epochs 50 --output_dir result_sub_1:4_50epoch
     # python -m torch.distributed.launch --nproc_per_node=8 --use_env --master_port 29501 main.py --nas-config configs/deit_small_nxm_uniform24.yaml --epochs 50 --output_dir result_sub_2:4_50epoch
@@ -225,7 +208,6 @@
     # parser.add_argument('--nas-weights', default='result_1:8_100epoch/best_checkpoint.pth', help='load pretrained supernet weight')
     parser.add_argument('--nas-weights', default=None, help='load pretrained supernet weight')
     parser.add_argument('--wandb', action='store_true')
->>>>>>> ce2e4b1b
     parser.add_argument('--output_dir', default='result',
                         help='path where to save, empty for no saving')
     return parser
@@ -332,15 +314,6 @@
         img_size=args.input_size,
     )
 
-<<<<<<< HEAD
-=======
-    # load nas pretrained weight
-    if args.nas_weights:
-        state_dict = torch.load(args.nas_weights)
-        model.load_state_dict(state_dict['model'], strict=True)
-        print(f'Load NAS pretrained weight from {args.nas_weights}')
-
->>>>>>> ce2e4b1b
     if args.finetune:
         if args.finetune.startswith('https'):
             checkpoint = torch.hub.load_state_dict_from_url(
@@ -511,11 +484,7 @@
                 loss_scaler.load_state_dict(checkpoint['scaler'])
         lr_scheduler.step(args.start_epoch)
     if args.eval:
-<<<<<<< HEAD
-        test_stats = evaluate(nas_config, data_loader_val, model, device)
-=======
         test_stats = evaluate(nas_config, data_loader_val, model, device, args)
->>>>>>> ce2e4b1b
         print(f"Accuracy of the network on the {len(dataset_val)} test images: {test_stats['acc1']:.1f}%")
         return
 
@@ -548,11 +517,7 @@
                 }, checkpoint_path)
 
 
-<<<<<<< HEAD
-        test_stats = evaluate(nas_config, data_loader_val, model, device)
-=======
         test_stats = evaluate(nas_config, data_loader_val, model, device, args)
->>>>>>> ce2e4b1b
 
         print(f"Accuracy of the network on the {len(dataset_val)} test images: {test_stats['acc1']:.1f}%")
 
