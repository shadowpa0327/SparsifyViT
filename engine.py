# Copyright (c) 2015-present, Facebook, Inc.
# All rights reserved.
"""
Train and eval functions used in main.py
"""
import math
import sys
from typing import Iterable, Optional

import torch

from timm.data import Mixup
from timm.utils import accuracy, ModelEma

from losses import DistillationLoss
import utils


def train_one_epoch(model: torch.nn.Module, criterion: DistillationLoss,
                    data_loader: Iterable, optimizer: torch.optim.Optimizer,
                    device: torch.device, epoch: int, loss_scaler, max_norm: float = 0,
                    model_ema: Optional[ModelEma] = None, mixup_fn: Optional[Mixup] = None,
                    set_training_mode=True, args = None):
    model.train(set_training_mode)
    metric_logger = utils.MetricLogger(delimiter="  ")
    metric_logger.add_meter('lr', utils.SmoothedValue(window_size=1, fmt='{value:.6f}'))
    header = 'Epoch: [{}]'.format(epoch)
    print_freq = 10

    for samples, targets in metric_logger.log_every(data_loader, print_freq, header):
        if args.nas_mode:
            model.module.set_random_sample_config()
        samples = samples.to(device, non_blocking=True)
        targets = targets.to(device, non_blocking=True)

        if mixup_fn is not None:
            samples, targets = mixup_fn(samples, targets)

        if args.bce_loss:
            targets = targets.gt(0.0).type(targets.dtype)

        with torch.cuda.amp.autocast():
            outputs = model(samples, return_intermediate=(args.distillation_type == 'soft_fd'))
            loss = criterion(samples, outputs, targets)

        loss_value = loss.item()

        if not math.isfinite(loss_value):
            print("Loss is {}, stopping training".format(loss_value))
            sys.exit(1)

        optimizer.zero_grad()

        # this attribute is added by timm on one optimizer (adahessian)
        is_second_order = hasattr(optimizer, 'is_second_order') and optimizer.is_second_order
        loss_scaler(loss, optimizer, clip_grad=max_norm,
                    parameters=model.parameters(), create_graph=is_second_order)

        torch.cuda.synchronize()
        if model_ema is not None:
            model_ema.update(model)

        metric_logger.update(loss=loss_value)
        metric_logger.update(lr=optimizer.param_groups[0]["lr"])
    # gather the stats from all processes
    metric_logger.synchronize_between_processes()
    print("Averaged stats:", metric_logger)
    return {k: meter.global_avg for k, meter in metric_logger.meters.items()}


@torch.no_grad()
<<<<<<< HEAD
def evaluate(nas_config, data_loader, model, device):
=======
def evaluate(nas_config, data_loader, model, device, args = None):
>>>>>>> ce2e4b1b
    criterion = torch.nn.CrossEntropyLoss()

    metric_logger = utils.MetricLogger(delimiter="  ")
    header = 'Test:'

<<<<<<< HEAD
    # Sample the smallest subnetwork to test accuracy
    smallest_config = []
    for ratios in nas_config['sparsity']['choices']:
        smallest_config.append(ratios[0])
        # smallest_config.append([1, 3])
    model.module.set_sample_config(smallest_config)
    print(f'Evaluate Config: {smallest_config[0]}')
=======
    if args.nas_mode:
        # Sample the smallest subnetwork to test accuracy
        smallest_config = []
        for ratios in nas_config['sparsity']['choices']:
            smallest_config.append(ratios[0])
            # smallest_config.append([1, 3])
        model.module.set_sample_config(smallest_config)  
>>>>>>> ce2e4b1b

    # switch to evaluation mode  
    model.eval()

    for images, target in metric_logger.log_every(data_loader, 10, header):
        images = images.to(device, non_blocking=True)
        target = target.to(device, non_blocking=True)

        # compute output
        with torch.cuda.amp.autocast():
            output = model(images)
            loss = criterion(output, target)

        acc1, acc5 = accuracy(output, target, topk=(1, 5))

        batch_size = images.shape[0]
        metric_logger.update(loss=loss.item())
        metric_logger.meters['acc1'].update(acc1.item(), n=batch_size)
        metric_logger.meters['acc5'].update(acc5.item(), n=batch_size)
    # gather the stats from all processes
    metric_logger.synchronize_between_processes()
    print('* Acc@1 {top1.global_avg:.3f} Acc@5 {top5.global_avg:.3f} loss {losses.global_avg:.3f}'
          .format(top1=metric_logger.acc1, top5=metric_logger.acc5, losses=metric_logger.loss))

    return {k: meter.global_avg for k, meter in metric_logger.meters.items()}<|MERGE_RESOLUTION|>--- conflicted
+++ resolved
@@ -69,25 +69,12 @@
 
 
 @torch.no_grad()
-<<<<<<< HEAD
-def evaluate(nas_config, data_loader, model, device):
-=======
 def evaluate(nas_config, data_loader, model, device, args = None):
->>>>>>> ce2e4b1b
     criterion = torch.nn.CrossEntropyLoss()
 
     metric_logger = utils.MetricLogger(delimiter="  ")
     header = 'Test:'
 
-<<<<<<< HEAD
-    # Sample the smallest subnetwork to test accuracy
-    smallest_config = []
-    for ratios in nas_config['sparsity']['choices']:
-        smallest_config.append(ratios[0])
-        # smallest_config.append([1, 3])
-    model.module.set_sample_config(smallest_config)
-    print(f'Evaluate Config: {smallest_config[0]}')
-=======
     if args.nas_mode:
         # Sample the smallest subnetwork to test accuracy
         smallest_config = []
@@ -95,7 +82,6 @@
             smallest_config.append(ratios[0])
             # smallest_config.append([1, 3])
         model.module.set_sample_config(smallest_config)  
->>>>>>> ce2e4b1b
 
     # switch to evaluation mode  
     model.eval()
